--- conflicted
+++ resolved
@@ -40,49 +40,39 @@
     "lancedb>=0.24.0,<1.0.0",
     "nbformat>=5.7.0,<6.0.0",
     "alembic>=1.13.3,<2",
+    "pre-commit>=4.0.1,<5",
     "limits>=4.4.1,<5",
     "fastapi>=0.115.7,<1.0.0",
     "python-multipart>=0.0.20,<1.0.0",
     "fastapi-users[sqlalchemy]>=14.0.1,<15.0.0",
     "structlog>=25.2.0,<26",
-<<<<<<< HEAD
+    "pympler>=1.1,<2.0.0",
+    "onnxruntime>=1.0.0,<2.0.0",
     "pylance>=0.22.0,<1.0.0",
     "kuzu (==0.11.0)",
     "python-magic-bin<0.5 ; platform_system == 'Windows'", # Only needed for Windows
     "fastembed<=0.6.0 ",
     "networkx>=3.4.2,<4",
     "matplotlib>=3.8.3,<4",
-    "baml-py>=0.201.0"
 
 ]
 
 [project.optional-dependencies]
-api = [
-=======
-    "baml-py (==0.206.0)",
-    "pympler>=1.1,<2.0.0",
-    "onnxruntime>=1.0.0,<2.0.0",
-    "pylance>=0.22.0,<1.0.0",
-    "kuzu (==0.11.0)",
-    "python-magic-bin<0.5 ; platform_system == 'Windows'", # Only needed for Windows
->>>>>>> 03858bc0
-    "uvicorn>=0.34.0,<1.0.0",
-    "gunicorn>=20.1.0,<24",
-    "websockets>=15.0.1,<16.0.0"
-]
+api=[]
 
-[project.optional-dependencies]
-api=[]
 distributed = [
     "modal>=1.0.5,<2.0.0",
 ]
 
-# Database backends
 neo4j = ["neo4j>=5.28.0,<6"]
 neptune = ["langchain_aws>=0.2.22"]
 postgres = [
     "psycopg2>=2.9.10,<3",
-    "psycopg2-binary>=2.9.10,<3.0.0",  # Pre-compiled binary, no PostgreSQL headers needed
+    "pgvector>=0.3.5,<0.4",
+    "asyncpg>=0.30.0,<1.0.0",
+]
+postgres-binary = [
+    "psycopg2-binary>=2.9.10,<3.0.0",
     "pgvector>=0.3.5,<0.4",
     "asyncpg>=0.30.0,<1.0.0",
 ]
@@ -123,7 +113,7 @@
 # Always use comaptible fixed versions of these two dependencies
 aws = ["s3fs[boto3]==2025.3.2"]
 dlt = ["dlt[sqlalchemy]>=1.9.0,<2"]
-baml = ["baml-py (>=0.201.0,<0.202.0)"]
+baml = ["baml-py (==0.206.0)"]
 dev = [
     "pytest>=7.4.0,<8",
     "pytest-cov>=6.1.1,<7.0.0",
@@ -141,9 +131,8 @@
     "mkdocstrings[python]>=0.26.2,<0.27",
 ]
 debug = ["debugpy>=1.8.9,<2.0.0"]
-visualization = ["networkx>=3.4.2,<4", "matplotlib>=3.8.3,<4"]
+
 monitoring = ["sentry-sdk[fastapi]>=2.9.0,<3", "langfuse>=2.32.0,<3"]
-nlp = ["nltk>=3.9.1,<4.0.0"]
 
 [project.urls]
 Homepage = "https://www.cognee.ai"
