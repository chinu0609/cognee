--- conflicted
+++ resolved
@@ -29,11 +29,7 @@
     "sqlalchemy>=2.0.39,<3.0.0",
     "aiosqlite>=0.20.0,<1.0.0",
     "tiktoken>=0.8.0,<1.0.0",
-<<<<<<< HEAD
-    "litellm>=1.76.0, <2.0.0",
-=======
     "litellm>=1.76.0",
->>>>>>> 2176ec16
     "instructor>=1.9.1,<2.0.0",
     "filetype>=1.2.0,<2.0.0",
     "aiohttp>=3.11.14,<4.0.0",
@@ -172,6 +168,7 @@
   "/dist",
   "/.data",
   "/.github",
+  "/alembic",
   "/deployment",
   "/cognee-mcp",
   "/cognee-frontend",
