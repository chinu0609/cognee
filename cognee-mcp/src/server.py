--- conflicted
+++ resolved
@@ -947,12 +947,9 @@
 
     args = parser.parse_args()
 
-<<<<<<< HEAD
-=======
     mcp.settings.host = args.host
     mcp.settings.port = args.port
 
->>>>>>> 11422f36
     if not args.no_migration:
         # Run Alembic migrations from the main cognee directory where alembic.ini is located
         logger.info("Running database migrations...")
