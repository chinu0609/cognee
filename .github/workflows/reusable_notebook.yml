name: test-notebook

on:
  workflow_call:
    inputs:
      notebook-location:
        description: "Location of Jupyter notebook to run"
        required: true
        type: string
    secrets:
      GRAPHISTRY_USERNAME:
        required: true
      GRAPHISTRY_PASSWORD:
        required: true
      #LLM_MODEL:
      #  required: true
      #LLM_ENDPOINT:
      #  required: true
      LLM_API_KEY:
        required: true
      OPENAI_API_KEY:
        required: true
      #LLM_API_VERSION:
      #  required: true
      EMBEDDING_MODEL:
        required: true
      EMBEDDING_ENDPOINT:
        required: true
      EMBEDDING_API_KEY:
        required: true
      EMBEDDING_API_VERSION:
        required: true

env:
  RUNTIME__LOG_LEVEL: ERROR

jobs:

  run_notebook_test:
    name: test
    runs-on: ubuntu-22.04
    defaults:
      run:
        shell: bash
    steps:
      - name: Check out
        uses: actions/checkout@master

      - name: Setup Python
        uses: actions/setup-python@v5
        with:
          python-version: '3.11.x'

      - name: Install Poetry
        uses: snok/install-poetry@v1.4.1
        with:
          virtualenvs-create: true
          virtualenvs-in-project: true
          installer-parallel: true

      - name: Install dependencies
        run: |
          poetry install --no-interaction --all-extras
          poetry add jupyter --no-interaction

      - name: Execute Jupyter Notebook
        env:
          ENV: 'dev'
          #LLM_MODEL: ${{ secrets.LLM_MODEL }}
          #LLM_ENDPOINT: ${{ secrets.LLM_ENDPOINT }}
          LLM_API_KEY: ${{ secrets.OPENAI_API_KEY }}
<<<<<<< HEAD
          OPENAI_API_KEY: ${{ secrets.OPENAI_API_KEY }}
=======
          OPENAI_API_KEY: ${{ secrets.OPENAI_API_KEY }} # Use OpenAI Until a multimedia model is deployed and DeepEval support for other models is added
          #LLM_API_VERSION: ${{ secrets.LLM_API_VERSION }}
          EMBEDDING_MODEL: ${{ secrets.EMBEDDING_MODEL }}
          EMBEDDING_ENDPOINT: ${{ secrets.EMBEDDING_ENDPOINT }}
          EMBEDDING_API_KEY: ${{ secrets.EMBEDDING_API_KEY }}
          EMBEDDING_API_VERSION: ${{ secrets.EMBEDDING_API_VERSION }}
>>>>>>> 44a4f8fd
          GRAPHISTRY_USERNAME: ${{ secrets.GRAPHISTRY_USERNAME }}
          GRAPHISTRY_PASSWORD: ${{ secrets.GRAPHISTRY_PASSWORD }}
        run: |
          poetry run jupyter nbconvert \
          --to notebook \
          --execute ${{ inputs.notebook-location }} \
          --output executed_notebook.ipynb \
          --ExecutePreprocessor.timeout=1200<|MERGE_RESOLUTION|>--- conflicted
+++ resolved
@@ -69,16 +69,12 @@
           #LLM_MODEL: ${{ secrets.LLM_MODEL }}
           #LLM_ENDPOINT: ${{ secrets.LLM_ENDPOINT }}
           LLM_API_KEY: ${{ secrets.OPENAI_API_KEY }}
-<<<<<<< HEAD
-          OPENAI_API_KEY: ${{ secrets.OPENAI_API_KEY }}
-=======
           OPENAI_API_KEY: ${{ secrets.OPENAI_API_KEY }} # Use OpenAI Until a multimedia model is deployed and DeepEval support for other models is added
           #LLM_API_VERSION: ${{ secrets.LLM_API_VERSION }}
           EMBEDDING_MODEL: ${{ secrets.EMBEDDING_MODEL }}
           EMBEDDING_ENDPOINT: ${{ secrets.EMBEDDING_ENDPOINT }}
           EMBEDDING_API_KEY: ${{ secrets.EMBEDDING_API_KEY }}
           EMBEDDING_API_VERSION: ${{ secrets.EMBEDDING_API_VERSION }}
->>>>>>> 44a4f8fd
           GRAPHISTRY_USERNAME: ${{ secrets.GRAPHISTRY_USERNAME }}
           GRAPHISTRY_PASSWORD: ${{ secrets.GRAPHISTRY_PASSWORD }}
         run: |
