name: Test Suites

on:
  push:
    branches: [ main, dev ]
  pull_request:
    branches: [ main, dev ]
    types: [opened, synchronize, reopened, labeled]
  workflow_dispatch:

concurrency:
  group: ${{ github.workflow }}-${{ github.event.pull_request.number || github.ref }}
  cancel-in-progress: true

env:
  RUNTIME__LOG_LEVEL: ERROR
  ENV: 'dev'

jobs:
  basic-tests:
    name: Basic Tests
    uses: ./.github/workflows/basic_tests.yml
    secrets: inherit

  e2e-tests:
    name: End-to-End Tests
    uses: ./.github/workflows/e2e_tests.yml
    secrets: inherit

  cli-tests:
    name: CLI Tests
    uses: ./.github/workflows/cli_tests.yml
    secrets: inherit

  docker-compose-test:
    name: Docker Compose Test
    needs: [basic-tests, e2e-tests, cli-tests]
    uses: ./.github/workflows/docker_compose.yml
    secrets: inherit

  docker-ci-test:
    name: Docker CI test
    needs: [basic-tests, e2e-tests, cli-tests]
    uses: ./.github/workflows/backend_docker_build_test.yml
    secrets: inherit

  graph-db-tests:
    name: Graph Database Tests
    needs: [basic-tests, e2e-tests, cli-tests]
    uses: ./.github/workflows/graph_db_tests.yml
    secrets: inherit

  search-db-tests:
    name: Search Test on Different DBs
    needs: [basic-tests, e2e-tests, cli-tests, graph-db-tests]
    uses: ./.github/workflows/search_db_tests.yml
    secrets: inherit

  relational-db-migration-tests:
    name: Relational DB Migration Tests
    needs: [basic-tests, e2e-tests, cli-tests, graph-db-tests]
    uses: ./.github/workflows/relational_db_migration_tests.yml
    secrets: inherit

  notebook-tests:
    name: Notebook Tests
    needs: [basic-tests, e2e-tests, cli-tests]
    uses: ./.github/workflows/notebooks_tests.yml
    secrets: inherit

  different-operating-systems-tests:
    name: Operating System and Python Tests
    needs: [basic-tests, e2e-tests, cli-tests]
    uses: ./.github/workflows/test_different_operating_systems.yml
    with:
      python-versions: '["3.10.x", "3.11.x", "3.12.x"]'
    secrets: inherit

  # Matrix-based vector database tests
  vector-db-tests:
    name: Vector DB Tests
    needs: [basic-tests, e2e-tests, cli-tests]
    uses: ./.github/workflows/vector_db_tests.yml
    secrets: inherit

  # Matrix-based example tests
  example-tests:
    name: Example Tests
    needs: [basic-tests, e2e-tests, cli-tests]
    uses: ./.github/workflows/examples_tests.yml
    secrets: inherit

  mcp-test:
    name: MCP Tests
    needs: [basic-tests, e2e-tests, cli-tests]
    uses: ./.github/workflows/test_mcp.yml
    secrets: inherit

  db-examples-tests:
    name: DB Examples Tests
    needs: [vector-db-tests, graph-db-tests, relational-db-migration-tests]
    uses: ./.github/workflows/db_examples_tests.yml
    secrets: inherit

  s3-file-storage-test:
    name: S3 File Storage Test
    needs: [basic-tests, e2e-tests, cli-tests]
    uses: ./.github/workflows/test_s3_file_storage.yml
    secrets: inherit

  # Additional LLM tests
  gemini-tests:
    name: Gemini Tests
    needs: [basic-tests, e2e-tests, cli-tests]
    uses: ./.github/workflows/test_gemini.yml
    secrets: inherit

<<<<<<< HEAD
  openrouter-tests:
    name: OpenRouter Tests
    needs: [basic-tests, e2e-tests, cli-tests]
    uses: ./.github/workflows/test_openrouter.yml
=======
  bedrock-tests:
    name: Bedrock Tests
    needs: [basic-tests, e2e-tests]
    uses: ./.github/workflows/test_bedrock_api_key.yml
    secrets: inherit

  bedrock-aws-credentials-tests:
    name: Bedrock AWS Credentials Tests
    needs: [basic-tests, e2e-tests]
    uses: ./.github/workflows/test_bedrock_aws_credentials.yml
    secrets: inherit

  bedrock-aws-profile-tests:
    name: Bedrock AWS Profile Tests
    needs: [basic-tests, e2e-tests]
    uses: ./.github/workflows/test_bedrock_aws_profile.yml
>>>>>>> 2a462085
    secrets: inherit

  # Ollama tests moved to the end
  ollama-tests:
    name: Ollama Tests
    needs: [
      basic-tests,
      e2e-tests,
      cli-tests,
      graph-db-tests,
      notebook-tests,
      different-operating-systems-tests,
      vector-db-tests,
      example-tests,
      gemini-tests,
      openrouter-tests,
      mcp-test,
      relational-db-migration-tests,
      docker-compose-test,
      docker-ci-test,
    ]
    uses: ./.github/workflows/test_ollama.yml
    secrets: inherit

  notify:
    name: Test Completion Status
    needs: [
      basic-tests,
      e2e-tests,
      cli-tests,
      graph-db-tests,
      notebook-tests,
      different-operating-systems-tests,
      vector-db-tests,
      example-tests,
      db-examples-tests,
      mcp-test,
      gemini-tests,
<<<<<<< HEAD
      openrouter-tests,
=======
      bedrock-tests,
      bedrock-aws-credentials-tests,
      bedrock-aws-profile-tests,
>>>>>>> 2a462085
      ollama-tests,
      relational-db-migration-tests,
      docker-compose-test,
      docker-ci-test,
    ]
    runs-on: ubuntu-latest
    if: always()
    steps:
      - name: Check Status
        run: |
          if [[ "${{ needs.basic-tests.result }}" == "success" &&
                "${{ needs.e2e-tests.result }}" == "success" &&
                "${{ needs.cli-tests.result }}" == "success" &&
                "${{ needs.graph-db-tests.result }}" == "success" &&
                "${{ needs.notebook-tests.result }}" == "success" &&
                "${{ needs.different-operating-systems-tests.result }}" == "success" &&
                "${{ needs.vector-db-tests.result }}" == "success" &&
                "${{ needs.example-tests.result }}" == "success" &&
                "${{ needs.db-examples-tests.result }}" == "success" &&
                "${{ needs.relational-db-migration-tests.result }}" == "success" &&
                "${{ needs.gemini-tests.result }}" == "success" &&
<<<<<<< HEAD
                "${{ needs.openrouter-tests.result }}" == "success" &&
=======
                "${{ needs.bedrock-tests.result }}" == "success" &&
                "${{ needs.bedrock-aws-credentials-tests.result }}" == "success" &&
                "${{ needs.bedrock-aws-profile-tests.result }}" == "success" &&
>>>>>>> 2a462085
                "${{ needs.docker-compose-test.result }}" == "success" &&
                "${{ needs.docker-ci-test.result }}" == "success" &&
                "${{ needs.ollama-tests.result }}" == "success" ]]; then
            echo "All test suites completed successfully!"
          else
            echo "One or more test suites failed."
            exit 1
          fi<|MERGE_RESOLUTION|>--- conflicted
+++ resolved
@@ -115,12 +115,12 @@
     uses: ./.github/workflows/test_gemini.yml
     secrets: inherit
 
-<<<<<<< HEAD
   openrouter-tests:
     name: OpenRouter Tests
     needs: [basic-tests, e2e-tests, cli-tests]
     uses: ./.github/workflows/test_openrouter.yml
-=======
+    secrets: inherit
+
   bedrock-tests:
     name: Bedrock Tests
     needs: [basic-tests, e2e-tests]
@@ -137,7 +137,6 @@
     name: Bedrock AWS Profile Tests
     needs: [basic-tests, e2e-tests]
     uses: ./.github/workflows/test_bedrock_aws_profile.yml
->>>>>>> 2a462085
     secrets: inherit
 
   # Ollama tests moved to the end
@@ -176,13 +175,10 @@
       db-examples-tests,
       mcp-test,
       gemini-tests,
-<<<<<<< HEAD
       openrouter-tests,
-=======
       bedrock-tests,
       bedrock-aws-credentials-tests,
       bedrock-aws-profile-tests,
->>>>>>> 2a462085
       ollama-tests,
       relational-db-migration-tests,
       docker-compose-test,
@@ -204,13 +200,10 @@
                 "${{ needs.db-examples-tests.result }}" == "success" &&
                 "${{ needs.relational-db-migration-tests.result }}" == "success" &&
                 "${{ needs.gemini-tests.result }}" == "success" &&
-<<<<<<< HEAD
                 "${{ needs.openrouter-tests.result }}" == "success" &&
-=======
                 "${{ needs.bedrock-tests.result }}" == "success" &&
                 "${{ needs.bedrock-aws-credentials-tests.result }}" == "success" &&
                 "${{ needs.bedrock-aws-profile-tests.result }}" == "success" &&
->>>>>>> 2a462085
                 "${{ needs.docker-compose-test.result }}" == "success" &&
                 "${{ needs.docker-ci-test.result }}" == "success" &&
                 "${{ needs.ollama-tests.result }}" == "success" ]]; then
