from uuid import UUID
from typing import Union, BinaryIO, List, Optional, Any
from cognee.modules.users.models import User
from cognee.modules.pipelines import Task, run_pipeline
from cognee.modules.pipelines.layers.resolve_authorized_user_dataset import (
    resolve_authorized_user_dataset,
)
from cognee.modules.pipelines.layers.reset_dataset_pipeline_run_status import (
    reset_dataset_pipeline_run_status,
)
from cognee.modules.engine.operations.setup import setup
from cognee.tasks.ingestion import ingest_data, resolve_data_directories
from cognee.shared.logging_utils import get_logger

logger = get_logger()


async def add(
    data: Union[BinaryIO, list[BinaryIO], str, list[str]],
    dataset_name: str = "main_dataset",
    user: User = None,
    node_set: Optional[List[str]] = None,
    vector_db_config: dict = None,
    graph_db_config: dict = None,
    dataset_id: Optional[UUID] = None,
    preferred_loaders: Optional[List[Union[str, dict[str, dict[str, Any]]]]] = None,
    incremental_loading: bool = True,
    data_per_batch: Optional[int] = 20,
):
    """
    Add data to Cognee for knowledge graph processing.

    This is the first step in the Cognee workflow - it ingests raw data and prepares it
    for processing. The function accepts various data formats including text, files, urls and
    binary streams, then stores them in a specified dataset for further processing.

    Prerequisites:
        - **LLM_API_KEY**: Must be set in environment variables for content processing
        - **Database Setup**: Relational and vector databases must be configured
        - **User Authentication**: Uses default user if none provided (created automatically)

    Supported Input Types:
        - **Text strings**: Direct text content (str) - any string not starting with "/" or "file://"
        - **File paths**: Local file paths as strings in these formats:
            * Absolute paths: "/path/to/document.pdf"
            * File URLs: "file:///path/to/document.pdf" or "file://relative/path.txt"
            * S3 paths: "s3://bucket-name/path/to/file.pdf"
        - **Binary file objects**: File handles/streams (BinaryIO)
        - **Lists**: Multiple files or text strings in a single call

    Supported File Formats:
        - Text files (.txt, .md, .csv)
        - PDFs (.pdf)
        - Images (.png, .jpg, .jpeg) - extracted via OCR/vision models
        - Audio files (.mp3, .wav) - transcribed to text
        - Code files (.py, .js, .ts, etc.) - parsed for structure and content
        - Office documents (.docx, .pptx)

            Workflow:
        1. **Data Resolution**: Resolves file paths and validates accessibility
        2. **Content Extraction**: Extracts text content from various file formats
        3. **Dataset Storage**: Stores processed content in the specified dataset
        4. **Metadata Tracking**: Records file metadata, timestamps, and user permissions
        5. **Permission Assignment**: Grants user read/write/delete/share permissions on dataset

    Args:
        data: The data to ingest. Can be:
            - Single text string: "Your text content here"
            - Absolute file path: "/path/to/document.pdf"
            - File URL: "file:///absolute/path/to/document.pdf" or "file://relative/path.txt"
            - S3 path: "s3://my-bucket/documents/file.pdf"
            - List of mixed types: ["text content", "/path/file.pdf", "file://doc.txt", file_handle]
            - Binary file object: open("file.txt", "rb")
            - url: A web link url (https or http)
        dataset_name: Name of the dataset to store data in. Defaults to "main_dataset".
                    Create separate datasets to organize different knowledge domains.
        user: User object for authentication and permissions. Uses default user if None.
              Default user: "default_user@example.com" (created automatically on first use).
              Users can only access datasets they have permissions for.
        node_set: Optional list of node identifiers for graph organization and access control.
                 Used for grouping related data points in the knowledge graph.
        vector_db_config: Optional configuration for vector database (for custom setups).
        graph_db_config: Optional configuration for graph database (for custom setups).
        dataset_id: Optional specific dataset UUID to use instead of dataset_name.
        extraction_rules: Optional dictionary of rules (e.g., CSS selectors, XPath) for extracting specific content from web pages using BeautifulSoup
        tavily_config: Optional configuration for Tavily API, including API key and extraction settings
        soup_crawler_config: Optional configuration for BeautifulSoup crawler, specifying concurrency, crawl delay, and extraction rules.

    Returns:
        PipelineRunInfo: Information about the ingestion pipeline execution including:
            - Pipeline run ID for tracking
            - Dataset ID where data was stored
            - Processing status and any errors
            - Execution timestamps and metadata

    Next Steps:
        After successfully adding data, call `cognify()` to process the ingested content:

        ```python
        import cognee

        # Step 1: Add your data (text content or file path)
        await cognee.add("Your document content")  # Raw text
        # OR
        await cognee.add("/path/to/your/file.pdf")  # File path

        # Step 2: Process into knowledge graph
        await cognee.cognify()

        # Step 3: Search and query
        results = await cognee.search("What insights can you find?")
        ```

    Example Usage:
        ```python
        # Add a single text document
        await cognee.add("Natural language processing is a field of AI...")

        # Add multiple files with different path formats
        await cognee.add([
            "/absolute/path/to/research_paper.pdf",        # Absolute path
            "file://relative/path/to/dataset.csv",         # Relative file URL
            "file:///absolute/path/to/report.docx",        # Absolute file URL
            "s3://my-bucket/documents/data.json",           # S3 path
            "Additional context text"                       # Raw text content
        ])

        # Add to a specific dataset
        await cognee.add(
            data="Project documentation content",
            dataset_name="project_docs"
        )

        # Add a single file
        await cognee.add("/home/user/documents/analysis.pdf")

        # Add a single url and bs4 extract ingestion method
        extraction_rules = {
            "title": "h1",
            "description": "p",
            "more_info": "a[href*='more-info']"
        }
        await cognee.add("https://example.com",extraction_rules=extraction_rules)

        # Add a single url and tavily extract ingestion method
        Make sure to set TAVILY_API_KEY = YOUR_TAVILY_API_KEY as a environment variable
        await cognee.add("https://example.com")

        # Add multiple urls
        await cognee.add(["https://example.com","https://books.toscrape.com"])
        ```

    Environment Variables:
        Required:
        - LLM_API_KEY: API key for your LLM provider (OpenAI, Anthropic, etc.)

        Optional:
<<<<<<< HEAD
        - LLM_PROVIDER: "openai" (default), "anthropic", "gemini", "ollama", "bedrock"
=======
        - LLM_PROVIDER: "openai" (default), "anthropic", "gemini", "ollama", "mistral"
>>>>>>> 2176ec16
        - LLM_MODEL: Model name (default: "gpt-5-mini")
        - DEFAULT_USER_EMAIL: Custom default user email
        - DEFAULT_USER_PASSWORD: Custom default user password
        - VECTOR_DB_PROVIDER: "lancedb" (default), "chromadb", "pgvector"
        - GRAPH_DATABASE_PROVIDER: "kuzu" (default), "neo4j"
        - TAVILY_API_KEY: YOUR_TAVILY_API_KEY

    """
    if preferred_loaders is not None:
        transformed = {}
        for item in preferred_loaders:
            if isinstance(item, dict):
                transformed.update(item)
            else:
                transformed[item] = {}
        preferred_loaders = transformed

    tasks = [
        Task(resolve_data_directories, include_subdirectories=True),
        Task(
            ingest_data,
            dataset_name,
            user,
            node_set,
            dataset_id,
            preferred_loaders,
        ),
    ]

    await setup()

    user, authorized_dataset = await resolve_authorized_user_dataset(
        dataset_name=dataset_name, dataset_id=dataset_id, user=user
    )

    await reset_dataset_pipeline_run_status(
        authorized_dataset.id, user, pipeline_names=["add_pipeline", "cognify_pipeline"]
    )

    pipeline_run_info = None

    async for run_info in run_pipeline(
        tasks=tasks,
        datasets=[authorized_dataset.id],
        data=data,
        user=user,
        pipeline_name="add_pipeline",
        vector_db_config=vector_db_config,
        graph_db_config=graph_db_config,
        incremental_loading=incremental_loading,
        data_per_batch=data_per_batch,
    ):
        pipeline_run_info = run_info

    return pipeline_run_info<|MERGE_RESOLUTION|>--- conflicted
+++ resolved
@@ -155,11 +155,7 @@
         - LLM_API_KEY: API key for your LLM provider (OpenAI, Anthropic, etc.)
 
         Optional:
-<<<<<<< HEAD
-        - LLM_PROVIDER: "openai" (default), "anthropic", "gemini", "ollama", "bedrock"
-=======
-        - LLM_PROVIDER: "openai" (default), "anthropic", "gemini", "ollama", "mistral"
->>>>>>> 2176ec16
+        - LLM_PROVIDER: "openai" (default), "anthropic", "gemini", "ollama", "mistral", "bedrock"
         - LLM_MODEL: Model name (default: "gpt-5-mini")
         - DEFAULT_USER_EMAIL: Custom default user email
         - DEFAULT_USER_PASSWORD: Custom default user password
