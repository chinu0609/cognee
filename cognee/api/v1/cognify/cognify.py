--- conflicted
+++ resolved
@@ -43,11 +43,8 @@
     graph_db_config: dict = None,
     run_in_background: bool = False,
     incremental_loading: bool = True,
-<<<<<<< HEAD
+    custom_prompt: Optional[str] = None,
     temporal_cognify: bool = False,
-=======
-    custom_prompt: Optional[str] = None,
->>>>>>> a2f8b594
 ):
     """
     Transform ingested data into a structured knowledge graph.
@@ -190,16 +187,10 @@
         - LLM_RATE_LIMIT_ENABLED: Enable rate limiting (default: False)
         - LLM_RATE_LIMIT_REQUESTS: Max requests per interval (default: 60)
     """
-<<<<<<< HEAD
     if temporal_cognify:
         tasks = await get_temporal_tasks(user, chunker, chunk_size)
     else:
-        tasks = await get_default_tasks(user, graph_model, chunker, chunk_size, ontology_file_path)
-=======
-    tasks = await get_default_tasks(
-        user, graph_model, chunker, chunk_size, ontology_file_path, custom_prompt
-    )
->>>>>>> a2f8b594
+        tasks = await get_default_tasks(user, graph_model, chunker, chunk_size, ontology_file_path, custom_prompt)
 
     # By calling get pipeline executor we get a function that will have the run_pipeline run in the background or a function that we will need to wait for
     pipeline_executor_func = get_pipeline_executor(run_in_background=run_in_background)
