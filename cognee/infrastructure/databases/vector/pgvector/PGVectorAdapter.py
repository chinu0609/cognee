import asyncio
from uuid import UUID
from pgvector.sqlalchemy import Vector
from typing import List, Optional, get_type_hints
from sqlalchemy.orm import Mapped, mapped_column
from sqlalchemy import JSON, Column, Table, select, delete
from sqlalchemy.ext.asyncio import create_async_engine, async_sessionmaker

from cognee.infrastructure.engine import DataPoint

from .serialize_data import serialize_data
from ..models.ScoredResult import ScoredResult
from ..vector_db_interface import VectorDBInterface
from ..embeddings.EmbeddingEngine import EmbeddingEngine
from ...relational.sqlalchemy.SqlAlchemyAdapter import SQLAlchemyAdapter
from ...relational.ModelBase import Base

class IndexSchema(DataPoint):
    text: str

    _metadata: dict = {
        "index_fields": ["text"]
    }

class PGVectorAdapter(SQLAlchemyAdapter, VectorDBInterface):

    def __init__(
        self,
        connection_string: str,
        api_key: Optional[str],
        embedding_engine: EmbeddingEngine,
    ):
        self.api_key = api_key
        self.embedding_engine = embedding_engine
        self.db_uri: str = connection_string
        self.engine = create_async_engine(self.db_uri)
        self.sessionmaker = async_sessionmaker(bind=self.engine, expire_on_commit=False)

    async def embed_data(self, data: list[str]) -> list[list[float]]:
        return await self.embedding_engine.embed_text(data)

    async def has_collection(self, collection_name: str) -> bool:
        async with self.engine.begin() as connection:
            # Load the schema information into the MetaData object
            await connection.run_sync(Base.metadata.reflect)

            if collection_name in Base.metadata.tables:
                return True
            else:
                return False

    async def create_collection(self, collection_name: str, payload_schema=None):
        data_point_types = get_type_hints(DataPoint)
        vector_size = self.embedding_engine.get_vector_size()

        if not await self.has_collection(collection_name):
            class PGVectorDataPoint(Base):
                __tablename__ = collection_name
                __table_args__ = {"extend_existing": True}
                # PGVector requires one column to be the primary key
                primary_key: Mapped[int] = mapped_column(
                    primary_key=True, autoincrement=True
                )
                id: Mapped[data_point_types["id"]]
                payload = Column(JSON)
                vector = Column(Vector(vector_size))

                def __init__(self, id, payload, vector):
                    self.id = id
                    self.payload = payload
                    self.vector = vector

            async with self.engine.begin() as connection:
                if len(Base.metadata.tables.keys()) > 0:
                    await connection.run_sync(
                        Base.metadata.create_all, tables=[PGVectorDataPoint.__table__]
                    )

    async def create_data_points(
        self, collection_name: str, data_points: List[DataPoint]
    ):
<<<<<<< HEAD
        async with self.get_async_session() as session:
            if not await self.has_collection(collection_name):
                await self.create_collection(
                    collection_name=collection_name,
                    payload_schema=type(data_points[0]),
                )

            data_vectors = await self.embed_data(
                [data_point.get_embeddable_data() for data_point in data_points]
=======
        if not await self.has_collection(collection_name):
            await self.create_collection(
                collection_name = collection_name,
                payload_schema = type(data_points[0]),
>>>>>>> 52180eb6
            )

        data_vectors = await self.embed_data(
            [data_point.get_embeddable_data() for data_point in data_points]
        )

        vector_size = self.embedding_engine.get_vector_size()

<<<<<<< HEAD
            pgvector_data_points = [
                PGVectorDataPoint(
                    id=data_point.id,
                    vector=data_vectors[data_index],
                    payload=serialize_data(data_point.model_dump()),
                )
                for (data_index, data_point) in enumerate(data_points)
            ]
=======
        class PGVectorDataPoint(Base):
            __tablename__ = collection_name
            __table_args__ = {"extend_existing": True}
            # PGVector requires one column to be the primary key
            primary_key: Mapped[int] = mapped_column(
                primary_key=True, autoincrement=True
            )
            id: Mapped[type(data_points[0].id)]
            payload = Column(JSON)
            vector = Column(Vector(vector_size))

            def __init__(self, id, payload, vector):
                self.id = id
                self.payload = payload
                self.vector = vector

        pgvector_data_points = [
            PGVectorDataPoint(
                id = data_point.id,
                vector = data_vectors[data_index],
                payload = serialize_data(data_point.model_dump()),
            )
            for (data_index, data_point) in enumerate(data_points)
        ]
>>>>>>> 52180eb6

        async with self.get_async_session() as session:
            session.add_all(pgvector_data_points)
            await session.commit()

    async def create_vector_index(self, index_name: str, index_property_name: str):
        await self.create_collection(f"{index_name}_{index_property_name}")

    async def index_data_points(self, index_name: str, index_property_name: str, data_points: list[DataPoint]):
        await self.create_data_points(f"{index_name}_{index_property_name}", [
            IndexSchema(
                id = data_point.id,
<<<<<<< HEAD
                text = getattr(data_point, data_point._metadata["index_fields"][0]),
=======
                text = data_point.get_embeddable_data(),
>>>>>>> 52180eb6
            ) for data_point in data_points
        ])

    async def get_table(self, collection_name: str) -> Table:
        """
        Dynamically loads a table using the given collection name
        with an async engine.
        """
        async with self.engine.begin() as connection:
            # Load the schema information into the MetaData object
            await connection.run_sync(Base.metadata.reflect)
            if collection_name in Base.metadata.tables:
                return Base.metadata.tables[collection_name]
            else:
                raise ValueError(f"Table '{collection_name}' not found.")

    async def retrieve(self, collection_name: str, data_point_ids: List[str]):
        # Get PGVectorDataPoint Table from database
        PGVectorDataPoint = await self.get_table(collection_name)

        async with self.get_async_session() as session:
            results = await session.execute(
                select(PGVectorDataPoint).where(PGVectorDataPoint.c.id.in_(data_point_ids))
            )
            results = results.all()

            return [
                ScoredResult(
                    id = UUID(result.id),
                    payload = result.payload,
                    score = 0
                ) for result in results
            ]

    async def search(
        self,
        collection_name: str,
        query_text: Optional[str] = None,
        query_vector: Optional[List[float]] = None,
        limit: int = 5,
        with_vector: bool = False,
    ) -> List[ScoredResult]:
        if query_text is None and query_vector is None:
            raise ValueError("One of query_text or query_vector must be provided!")

        if query_text and not query_vector:
            query_vector = (await self.embedding_engine.embed_text([query_text]))[0]

        # Get PGVectorDataPoint Table from database
        PGVectorDataPoint = await self.get_table(collection_name)

        closest_items = []

        # Use async session to connect to the database
        async with self.get_async_session() as session:
            # Find closest vectors to query_vector
            closest_items = await session.execute(
                select(
                    PGVectorDataPoint,
                    PGVectorDataPoint.c.vector.cosine_distance(query_vector).label(
                        "similarity"
                    ),
                )
                .order_by("similarity")
                .limit(limit)
            )

<<<<<<< HEAD
            vector_list = []
            # Extract distances and find min/max for normalization
            for vector in closest_items:
                # TODO: Add normalization of similarity score
                vector_list.append(vector)

            # Create and return ScoredResult objects
            return [
                ScoredResult(
                    id = UUID(str(row.id)),
                    payload = row.payload,
                    score = row.similarity
                ) for row in vector_list
            ]
=======
        vector_list = []

        # Extract distances and find min/max for normalization
        for vector in closest_items:
            # TODO: Add normalization of similarity score
            vector_list.append(vector)

        # Create and return ScoredResult objects
        return [
            ScoredResult(
                id = UUID(str(row.id)),
                payload = row.payload,
                score = row.similarity
            ) for row in vector_list
        ]
>>>>>>> 52180eb6

    async def batch_search(
        self,
        collection_name: str,
        query_texts: List[str],
        limit: int = None,
        with_vectors: bool = False,
    ):
        query_vectors = await self.embedding_engine.embed_text(query_texts)

        return await asyncio.gather(
            *[
                self.search(
                    collection_name=collection_name,
                    query_vector=query_vector,
                    limit=limit,
                    with_vector=with_vectors,
                )
                for query_vector in query_vectors
            ]
        )

    async def delete_data_points(self, collection_name: str, data_point_ids: list[str]):
        async with self.get_async_session() as session:
            # Get PGVectorDataPoint Table from database
            PGVectorDataPoint = await self.get_table(collection_name)
            results = await session.execute(
                delete(PGVectorDataPoint).where(PGVectorDataPoint.c.id.in_(data_point_ids))
            )
            await session.commit()
            return results

    async def prune(self):
        # Clean up the database if it was set up as temporary
        await self.delete_database()<|MERGE_RESOLUTION|>--- conflicted
+++ resolved
@@ -79,22 +79,10 @@
     async def create_data_points(
         self, collection_name: str, data_points: List[DataPoint]
     ):
-<<<<<<< HEAD
-        async with self.get_async_session() as session:
-            if not await self.has_collection(collection_name):
-                await self.create_collection(
-                    collection_name=collection_name,
-                    payload_schema=type(data_points[0]),
-                )
-
-            data_vectors = await self.embed_data(
-                [data_point.get_embeddable_data() for data_point in data_points]
-=======
         if not await self.has_collection(collection_name):
             await self.create_collection(
                 collection_name = collection_name,
                 payload_schema = type(data_points[0]),
->>>>>>> 52180eb6
             )
 
         data_vectors = await self.embed_data(
@@ -103,16 +91,6 @@
 
         vector_size = self.embedding_engine.get_vector_size()
 
-<<<<<<< HEAD
-            pgvector_data_points = [
-                PGVectorDataPoint(
-                    id=data_point.id,
-                    vector=data_vectors[data_index],
-                    payload=serialize_data(data_point.model_dump()),
-                )
-                for (data_index, data_point) in enumerate(data_points)
-            ]
-=======
         class PGVectorDataPoint(Base):
             __tablename__ = collection_name
             __table_args__ = {"extend_existing": True}
@@ -137,7 +115,6 @@
             )
             for (data_index, data_point) in enumerate(data_points)
         ]
->>>>>>> 52180eb6
 
         async with self.get_async_session() as session:
             session.add_all(pgvector_data_points)
@@ -150,11 +127,7 @@
         await self.create_data_points(f"{index_name}_{index_property_name}", [
             IndexSchema(
                 id = data_point.id,
-<<<<<<< HEAD
-                text = getattr(data_point, data_point._metadata["index_fields"][0]),
-=======
                 text = data_point.get_embeddable_data(),
->>>>>>> 52180eb6
             ) for data_point in data_points
         ])
 
@@ -222,22 +195,6 @@
                 .limit(limit)
             )
 
-<<<<<<< HEAD
-            vector_list = []
-            # Extract distances and find min/max for normalization
-            for vector in closest_items:
-                # TODO: Add normalization of similarity score
-                vector_list.append(vector)
-
-            # Create and return ScoredResult objects
-            return [
-                ScoredResult(
-                    id = UUID(str(row.id)),
-                    payload = row.payload,
-                    score = row.similarity
-                ) for row in vector_list
-            ]
-=======
         vector_list = []
 
         # Extract distances and find min/max for normalization
@@ -253,7 +210,6 @@
                 score = row.similarity
             ) for row in vector_list
         ]
->>>>>>> 52180eb6
 
     async def batch_search(
         self,
