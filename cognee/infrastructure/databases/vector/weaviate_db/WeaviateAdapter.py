--- conflicted
+++ resolved
@@ -11,10 +11,6 @@
 logger = logging.getLogger("WeaviateAdapter")
 
 class IndexSchema(DataPoint):
-<<<<<<< HEAD
-    uuid: str
-=======
->>>>>>> 52180eb6
     text: str
 
     _metadata: dict = {
@@ -92,15 +88,10 @@
         def convert_to_weaviate_data_points(data_point: DataPoint):
             vector = data_vectors[data_points.index(data_point)]
             properties = data_point.model_dump()
-<<<<<<< HEAD
-            properties["uuid"] = properties["id"]
-            del properties["id"]
-=======
 
             if "id" in properties:
                 properties["uuid"] = str(data_point.id)
                 del properties["id"]
->>>>>>> 52180eb6
 
             return DataObject(
                 uuid = data_point.id,
@@ -140,13 +131,8 @@
     async def index_data_points(self, index_name: str, index_property_name: str, data_points: list[DataPoint]):
         await self.create_data_points(f"{index_name}_{index_property_name}", [
             IndexSchema(
-<<<<<<< HEAD
-                uuid = str(data_point.id),
-                text = getattr(data_point, data_point._metadata["index_fields"][0]),
-=======
                 id = data_point.id,
                 text = data_point.get_embeddable_data(),
->>>>>>> 52180eb6
             ) for data_point in data_points
         ])
 
@@ -193,15 +179,9 @@
 
         return [
             ScoredResult(
-<<<<<<< HEAD
-                id = UUID(result.uuid),
-                payload = result.properties,
-                score = float(result.metadata.score)
-=======
                 id = UUID(str(result.uuid)),
                 payload = result.properties,
                 score = 1 - float(result.metadata.score)
->>>>>>> 52180eb6
             ) for result in search_result.objects
         ]
 
