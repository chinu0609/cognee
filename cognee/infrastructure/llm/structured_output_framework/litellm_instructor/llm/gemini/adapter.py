"""Adapter for Gemini API LLM provider"""

import litellm
import instructor
from typing import Type
from pydantic import BaseModel
from openai import ContentFilterFinishReasonError
from litellm.exceptions import ContentPolicyViolationError
from instructor.core import InstructorRetryException

import logging
<<<<<<< HEAD
=======
from cognee.shared.rate_limiting import llm_rate_limiter_context_manager
from cognee.shared.logging_utils import get_logger
>>>>>>> 49f7c518
from tenacity import (
    retry,
    stop_after_delay,
    wait_exponential_jitter,
    retry_if_not_exception_type,
    before_sleep_log,
)

from cognee.infrastructure.llm.exceptions import ContentPolicyFilterError
from cognee.infrastructure.llm.structured_output_framework.litellm_instructor.llm.generic_llm_api.adapter import (
    GenericAPIAdapter,
)
from cognee.shared.logging_utils import get_logger
from cognee.modules.observability.get_observe import get_observe

logger = get_logger()
observe = get_observe()


class GeminiAdapter(GenericAPIAdapter):
    """
    Adapter for Gemini API LLM provider.

    This class initializes the API adapter with necessary credentials and configurations for
    interacting with the gemini LLM models. It provides methods for creating structured outputs
    based on user input and system prompts, as well as multimodal processing capabilities.

    Public methods:
    - acreate_structured_output(text_input: str, system_prompt: str, response_model: Type[BaseModel]) -> BaseModel
    - create_transcript(input) -> BaseModel: Transcribe audio files to text
    - transcribe_image(input) -> BaseModel: Inherited from GenericAPIAdapter
    """

    default_instructor_mode = "json_mode"

    def __init__(
        self,
        api_key: str,
        model: str,
        max_completion_tokens: int,
        endpoint: str = None,
        api_version: str = None,
        transcription_model: str = None,
        instructor_mode: str = None,
        fallback_model: str = None,
        fallback_api_key: str = None,
        fallback_endpoint: str = None,
    ):
        super().__init__(
            api_key=api_key,
            model=model,
            max_completion_tokens=max_completion_tokens,
            name="Gemini",
            endpoint=endpoint,
            api_version=api_version,
            transcription_model=transcription_model,
            fallback_model=fallback_model,
            fallback_api_key=fallback_api_key,
            fallback_endpoint=fallback_endpoint,
        )
        self.instructor_mode = instructor_mode if instructor_mode else self.default_instructor_mode

        self.aclient = instructor.from_litellm(
            litellm.acompletion, mode=instructor.Mode(self.instructor_mode)
        )

    @observe(as_type="generation")
    @retry(
        stop=stop_after_delay(128),
        wait=wait_exponential_jitter(8, 128),
        retry=retry_if_not_exception_type(litellm.exceptions.NotFoundError),
        before_sleep=before_sleep_log(logger, logging.DEBUG),
        reraise=True,
    )
    async def acreate_structured_output(
        self, text_input: str, system_prompt: str, response_model: Type[BaseModel]
    ) -> BaseModel:
        """
        Generate a response from a user query.

        This asynchronous method sends a user query and a system prompt to a language model and
        retrieves the generated response. It handles API communication and retries up to a
        specified limit in case of request failures.

        Parameters:
        -----------

            - text_input (str): The input text from the user to generate a response for.
            - system_prompt (str): A prompt that provides context or instructions for the
              response generation.
            - response_model (Type[BaseModel]): A Pydantic model that defines the structure of
              the expected response.

        Returns:
        --------

            - BaseModel: An instance of the specified response model containing the structured
              output from the language model.
        """

        try:
<<<<<<< HEAD
            return await self.aclient.chat.completions.create(
                model=self.model,
                messages=[
                    {
                        "role": "user",
                        "content": f"""{text_input}""",
                    },
                    {
                        "role": "system",
                        "content": system_prompt,
                    },
                ],
                api_key=self.api_key,
                max_retries=self.MAX_RETRIES,
                api_base=self.endpoint,
                api_version=self.api_version,
                response_model=response_model,
            )
=======
            async with llm_rate_limiter_context_manager():
                return await self.aclient.chat.completions.create(
                    model=self.model,
                    messages=[
                        {
                            "role": "user",
                            "content": f"""{text_input}""",
                        },
                        {
                            "role": "system",
                            "content": system_prompt,
                        },
                    ],
                    api_key=self.api_key,
                    max_retries=2,
                    api_base=self.endpoint,
                    api_version=self.api_version,
                    response_model=response_model,
                )
>>>>>>> 49f7c518
        except (
            ContentFilterFinishReasonError,
            ContentPolicyViolationError,
            InstructorRetryException,
        ) as error:
            if (
                isinstance(error, InstructorRetryException)
                and "content management policy" not in str(error).lower()
            ):
                raise error

            if not (self.fallback_model and self.fallback_api_key and self.fallback_endpoint):
                raise ContentPolicyFilterError(
                    f"The provided input contains content that is not aligned with our content policy: {text_input}"
                )

            try:
<<<<<<< HEAD
                return await self.aclient.chat.completions.create(
                    model=self.fallback_model,
                    messages=[
                        {
                            "role": "user",
                            "content": f"""{text_input}""",
                        },
                        {
                            "role": "system",
                            "content": system_prompt,
                        },
                    ],
                    max_retries=self.MAX_RETRIES,
                    api_key=self.fallback_api_key,
                    api_base=self.fallback_endpoint,
                    response_model=response_model,
                )
=======
                async with llm_rate_limiter_context_manager():
                    return await self.aclient.chat.completions.create(
                        model=self.fallback_model,
                        messages=[
                            {
                                "role": "user",
                                "content": f"""{text_input}""",
                            },
                            {
                                "role": "system",
                                "content": system_prompt,
                            },
                        ],
                        max_retries=2,
                        api_key=self.fallback_api_key,
                        api_base=self.fallback_endpoint,
                        response_model=response_model,
                    )
>>>>>>> 49f7c518
            except (
                ContentFilterFinishReasonError,
                ContentPolicyViolationError,
                InstructorRetryException,
            ) as error:
                if (
                    isinstance(error, InstructorRetryException)
                    and "content management policy" not in str(error).lower()
                ):
                    raise error
                else:
                    raise ContentPolicyFilterError(
                        f"The provided input contains content that is not aligned with our content policy: {text_input}"
                    )<|MERGE_RESOLUTION|>--- conflicted
+++ resolved
@@ -9,11 +9,9 @@
 from instructor.core import InstructorRetryException
 
 import logging
-<<<<<<< HEAD
-=======
 from cognee.shared.rate_limiting import llm_rate_limiter_context_manager
 from cognee.shared.logging_utils import get_logger
->>>>>>> 49f7c518
+
 from tenacity import (
     retry,
     stop_after_delay,
@@ -115,26 +113,6 @@
         """
 
         try:
-<<<<<<< HEAD
-            return await self.aclient.chat.completions.create(
-                model=self.model,
-                messages=[
-                    {
-                        "role": "user",
-                        "content": f"""{text_input}""",
-                    },
-                    {
-                        "role": "system",
-                        "content": system_prompt,
-                    },
-                ],
-                api_key=self.api_key,
-                max_retries=self.MAX_RETRIES,
-                api_base=self.endpoint,
-                api_version=self.api_version,
-                response_model=response_model,
-            )
-=======
             async with llm_rate_limiter_context_manager():
                 return await self.aclient.chat.completions.create(
                     model=self.model,
@@ -154,7 +132,6 @@
                     api_version=self.api_version,
                     response_model=response_model,
                 )
->>>>>>> 49f7c518
         except (
             ContentFilterFinishReasonError,
             ContentPolicyViolationError,
@@ -172,25 +149,6 @@
                 )
 
             try:
-<<<<<<< HEAD
-                return await self.aclient.chat.completions.create(
-                    model=self.fallback_model,
-                    messages=[
-                        {
-                            "role": "user",
-                            "content": f"""{text_input}""",
-                        },
-                        {
-                            "role": "system",
-                            "content": system_prompt,
-                        },
-                    ],
-                    max_retries=self.MAX_RETRIES,
-                    api_key=self.fallback_api_key,
-                    api_base=self.fallback_endpoint,
-                    response_model=response_model,
-                )
-=======
                 async with llm_rate_limiter_context_manager():
                     return await self.aclient.chat.completions.create(
                         model=self.fallback_model,
@@ -209,7 +167,6 @@
                         api_base=self.fallback_endpoint,
                         response_model=response_model,
                     )
->>>>>>> 49f7c518
             except (
                 ContentFilterFinishReasonError,
                 ContentPolicyViolationError,
