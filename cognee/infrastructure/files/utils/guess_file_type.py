import io
from pathlib import Path
from typing import BinaryIO, Optional, Any
import filetype
<<<<<<< HEAD

from .is_text_content import is_text_content
from .is_csv_content import is_csv_content
=======
from tempfile import SpooledTemporaryFile
from filetype.types.base import Type
>>>>>>> b6a507b4


class FileTypeException(Exception):
    """
    Represents an exception for file type errors.

    This exception is raised when an invalid file type is encountered. It includes a custom
    message to describe the error.

    Parameters:
    -----------

        - message (str): The message describing the exception error.
    """

    message: str

    def __init__(self, message: str):
        self.message = message


def guess_file_type(file: BinaryIO, name: Optional[str] = None) -> filetype.Type:
    """
    Guess the file type from the given binary file stream.

    If the file type cannot be determined from content, attempts to infer from extension.
    If still unable to determine, raise a FileTypeException with an appropriate message.

    Parameters:
    -----------

        - file (BinaryIO): A binary file stream to analyze for determining the file type.

    Returns:
    --------

        - filetype.Type: The guessed file type, represented as filetype.Type.
    """

    # Note: If file has .txt or .text extension, consider it a plain text file as filetype.guess may not detect it properly
    # as it contains no magic number encoding
    ext = None
    if isinstance(file, str):
        ext = Path(file).suffix
    elif name is not None:
        ext = Path(name).suffix

    if ext in [".txt", ".text"]:
        file_type = Type("text/plain", "txt")
        return file_type

    file_type = filetype.guess(file)

    # If file type could not be determined consider it a plain text file as they don't have magic number encoding
    if file_type is None:
        file_type = Type("text/plain", "txt")

    if file_type is None:
        raise FileTypeException(f"Unknown file detected: {file.name}.")

    return file_type


class CsvFileType(filetype.Type):
    """
    Match CSV file types based on MIME type and extension.

    Public methods:
    - match

    Instance variables:
    - MIME: The MIME type of the CSV.
    - EXTENSION: The file extension of the CSV.
    """

    MIME = "text/csv"
    EXTENSION = "csv"

    def __init__(self):
        super().__init__(mime=self.MIME, extension=self.EXTENSION)

    def match(self, buf):
        """
        Determine if the given buffer contains csv content.

        Parameters:
        -----------

            - buf: The buffer to check for csv content.

        Returns:
        --------

            Returns True if the buffer is identified as csv content, otherwise False.
        """

        return is_csv_content(buf)


csv_file_type = CsvFileType()

filetype.add_type(csv_file_type)<|MERGE_RESOLUTION|>--- conflicted
+++ resolved
@@ -2,14 +2,8 @@
 from pathlib import Path
 from typing import BinaryIO, Optional, Any
 import filetype
-<<<<<<< HEAD
-
-from .is_text_content import is_text_content
-from .is_csv_content import is_csv_content
-=======
 from tempfile import SpooledTemporaryFile
 from filetype.types.base import Type
->>>>>>> b6a507b4
 
 
 class FileTypeException(Exception):
@@ -70,45 +64,4 @@
     if file_type is None:
         raise FileTypeException(f"Unknown file detected: {file.name}.")
 
-    return file_type
-
-
-class CsvFileType(filetype.Type):
-    """
-    Match CSV file types based on MIME type and extension.
-
-    Public methods:
-    - match
-
-    Instance variables:
-    - MIME: The MIME type of the CSV.
-    - EXTENSION: The file extension of the CSV.
-    """
-
-    MIME = "text/csv"
-    EXTENSION = "csv"
-
-    def __init__(self):
-        super().__init__(mime=self.MIME, extension=self.EXTENSION)
-
-    def match(self, buf):
-        """
-        Determine if the given buffer contains csv content.
-
-        Parameters:
-        -----------
-
-            - buf: The buffer to check for csv content.
-
-        Returns:
-        --------
-
-            Returns True if the buffer is identified as csv content, otherwise False.
-        """
-
-        return is_csv_content(buf)
-
-
-csv_file_type = CsvFileType()
-
-filetype.add_type(csv_file_type)+    return file_type