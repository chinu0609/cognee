--- conflicted
+++ resolved
@@ -66,21 +66,13 @@
             indexed_data_point.metadata["index_fields"] = [field_name]
             index_points[index_name].append(indexed_data_point)
 
-<<<<<<< HEAD
     for index_name, indexable_points in index_points.items():
         index_name, field_name = index_name.split(".")
 
-        # We save the data in batches of 1000 to not put a lot of pressure on the database
-        for start in range(0, len(indexable_points), 1000):
-            batch = indexable_points[start : start + 1000]
+        # We save the data in batches of {batch_size} to not put a lot of pressure on the database
+        for start in range(0, len(indexable_points), batch_size):
+            batch = indexable_points[start : start + batch_size]
 
-=======
-    for index_key, points in index_points.items():
-        index_name, field_name = index_key.split(".")
-
-        for start in range(0, len(points), batch_size):
-            batch = points[start : start + batch_size]
->>>>>>> fab80f3c
             await vector_engine.index_data_points(index_name, field_name, batch)
 
     return None