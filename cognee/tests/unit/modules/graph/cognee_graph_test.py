--- conflicted
+++ resolved
@@ -1,6 +1,6 @@
 import pytest
 
-from cognee.exceptions import EntityNotFoundError, EntityAlreadyExistsError
+from cognee.modules.graph.exceptions import EntityNotFoundError, EntityAlreadyExistsError
 from cognee.modules.graph.cognee_graph.CogneeGraph import CogneeGraph
 from cognee.modules.graph.cognee_graph.CogneeGraphElements import Edge, Node
 
@@ -84,10 +84,5 @@
 def test_get_edges_nonexistent_node(setup_graph):
     """Test retrieving edges for a nonexistent node raises an exception."""
     graph = setup_graph
-<<<<<<< HEAD
     with pytest.raises(EntityNotFoundError, match="Node with id nonexistent does not exist."):
-        graph.get_edges("nonexistent")
-=======
-    with pytest.raises(ValueError, match="Node with id nonexistent does not exist."):
-        graph.get_edges_from_node("nonexistent")
->>>>>>> 34971d16
+        graph.get_edges_from_node("nonexistent")