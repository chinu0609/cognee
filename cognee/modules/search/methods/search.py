import os
import json
import asyncio
from uuid import UUID
from fastapi.encoders import jsonable_encoder
from typing import Any, List, Optional, Tuple, Type, Union

from cognee.infrastructure.databases.graph import get_graph_engine
from cognee.shared.logging_utils import get_logger
from cognee.shared.utils import send_telemetry
from cognee.context_global_variables import set_database_global_context_variables

from cognee.modules.engine.models.node_set import NodeSet
from cognee.modules.graph.cognee_graph.CogneeGraphElements import Edge
from cognee.modules.search.types import (
    SearchResult,
    CombinedSearchResult,
    SearchResultDataset,
    SearchType,
)
from cognee.modules.search.operations import log_query, log_result
from cognee.modules.users.models import User
from cognee.modules.data.models import Dataset
from cognee.modules.data.methods.get_authorized_existing_datasets import (
    get_authorized_existing_datasets,
)
from cognee import __version__ as cognee_version
from .get_search_type_tools import get_search_type_tools
from .no_access_control_search import no_access_control_search
from ..utils.prepare_search_result import prepare_search_result

logger = get_logger()


async def search(
    query_text: str,
    query_type: SearchType,
    dataset_ids: Union[list[UUID], None],
    user: User,
    system_prompt_path="answer_simple_question.txt",
    system_prompt: Optional[str] = None,
    top_k: int = 10,
    node_type: Optional[Type] = NodeSet,
    node_name: Optional[List[str]] = None,
    save_interaction: bool = False,
    last_k: Optional[int] = None,
    only_context: bool = False,
    use_combined_context: bool = False,
    session_id: Optional[str] = None,
) -> Union[CombinedSearchResult, List[SearchResult]]:
    """

    Args:
        query_text:
        query_type:
        datasets:
        user:
        system_prompt_path:
        top_k:

    Returns:

    Notes:
        Searching by dataset is only available in ENABLE_BACKEND_ACCESS_CONTROL mode
    """
    query = await log_query(query_text, query_type.value, user.id)
    send_telemetry(
        "cognee.search EXECUTION STARTED",
        user.id,
<<<<<<< HEAD
        additional_properties={"cognee_version": cognee_version},
=======
        additional_properties={
            "cognee_version": cognee_version,
            "tenant_id": str(user.tenant_id) if user.tenant_id else "Single User Tenant",
        },
>>>>>>> bd71540d
    )

    # Use search function filtered by permissions if access control is enabled
    if os.getenv("ENABLE_BACKEND_ACCESS_CONTROL", "false").lower() == "true":
        search_results = await authorized_search(
            query_type=query_type,
            query_text=query_text,
            user=user,
            dataset_ids=dataset_ids,
            system_prompt_path=system_prompt_path,
            system_prompt=system_prompt,
            top_k=top_k,
            node_type=node_type,
            node_name=node_name,
            save_interaction=save_interaction,
            last_k=last_k,
            only_context=only_context,
            use_combined_context=use_combined_context,
            session_id=session_id,
        )
    else:
        search_results = [
            await no_access_control_search(
                query_type=query_type,
                query_text=query_text,
                system_prompt_path=system_prompt_path,
                system_prompt=system_prompt,
                top_k=top_k,
                node_type=node_type,
                node_name=node_name,
                save_interaction=save_interaction,
                last_k=last_k,
                only_context=only_context,
                session_id=session_id,
            )
        ]

    send_telemetry(
        "cognee.search EXECUTION COMPLETED",
        user.id,
<<<<<<< HEAD
        additional_properties={"cognee_version": cognee_version},
=======
        additional_properties={
            "cognee_version": cognee_version,
            "tenant_id": str(user.tenant_id) if user.tenant_id else "Single User Tenant",
        },
>>>>>>> bd71540d
    )

    await log_result(
        query.id,
        json.dumps(
            jsonable_encoder(
                await prepare_search_result(
                    search_results[0] if isinstance(search_results, list) else search_results
                )
                if use_combined_context
                else [
                    await prepare_search_result(search_result) for search_result in search_results
                ]
            )
        ),
        user.id,
    )

    if use_combined_context:
        prepared_search_results = await prepare_search_result(
            search_results[0] if isinstance(search_results, list) else search_results
        )
        result = prepared_search_results["result"]
        graphs = prepared_search_results["graphs"]
        context = prepared_search_results["context"]
        datasets = prepared_search_results["datasets"]

        return CombinedSearchResult(
            result=result,
            graphs=graphs,
            context=context,
            datasets=[
                SearchResultDataset(
                    id=dataset.id,
                    name=dataset.name,
                )
                for dataset in datasets
            ],
        )
    else:
        # This is for maintaining backwards compatibility
        if os.getenv("ENABLE_BACKEND_ACCESS_CONTROL", "false").lower() == "true":
            return_value = []
            for search_result in search_results:
                prepared_search_results = await prepare_search_result(search_result)

                result = prepared_search_results["result"]
                graphs = prepared_search_results["graphs"]
                context = prepared_search_results["context"]
                datasets = prepared_search_results["datasets"]

                if only_context:
                    return_value.append(
                        {
                            "search_result": [context] if context else None,
                            "dataset_id": datasets[0].id,
                            "dataset_name": datasets[0].name,
                            "graphs": graphs,
                        }
                    )
                else:
                    return_value.append(
                        {
                            "search_result": [result] if result else None,
                            "dataset_id": datasets[0].id,
                            "dataset_name": datasets[0].name,
                            "graphs": graphs,
                        }
                    )
            return return_value
        else:
            return_value = []
            if only_context:
                for search_result in search_results:
                    prepared_search_results = await prepare_search_result(search_result)
                    return_value.append(prepared_search_results["context"])
            else:
                for search_result in search_results:
                    result, context, datasets = search_result
                    return_value.append(result)
            # For maintaining backwards compatibility
            if len(return_value) == 1 and isinstance(return_value[0], list):
                return return_value[0]
            else:
                return return_value


async def authorized_search(
    query_type: SearchType,
    query_text: str,
    user: User,
    dataset_ids: Optional[list[UUID]] = None,
    system_prompt_path: str = "answer_simple_question.txt",
    system_prompt: Optional[str] = None,
    top_k: int = 10,
    node_type: Optional[Type] = NodeSet,
    node_name: Optional[List[str]] = None,
    save_interaction: bool = False,
    last_k: Optional[int] = None,
    only_context: bool = False,
    use_combined_context: bool = False,
    session_id: Optional[str] = None,
) -> Union[
    Tuple[Any, Union[List[Edge], str], List[Dataset]],
    List[Tuple[Any, Union[List[Edge], str], List[Dataset]]],
]:
    """
    Verifies access for provided datasets or uses all datasets user has read access for and performs search per dataset.
    Not to be used outside of active access control mode.
    """
    # Find datasets user has read access for (if datasets are provided only return them. Provided user has read access)
    search_datasets = await get_authorized_existing_datasets(
        datasets=dataset_ids, permission_type="read", user=user
    )

    if use_combined_context:
        search_responses = await search_in_datasets_context(
            search_datasets=search_datasets,
            query_type=query_type,
            query_text=query_text,
            system_prompt_path=system_prompt_path,
            system_prompt=system_prompt,
            top_k=top_k,
            node_type=node_type,
            node_name=node_name,
            save_interaction=save_interaction,
            last_k=last_k,
            only_context=True,
            session_id=session_id,
        )

        context = {}
        datasets: List[Dataset] = []

        for _, search_context, search_datasets in search_responses:
            for dataset in search_datasets:
                context[str(dataset.id)] = search_context

            datasets.extend(search_datasets)

        specific_search_tools = await get_search_type_tools(
            query_type=query_type,
            query_text=query_text,
            system_prompt_path=system_prompt_path,
            system_prompt=system_prompt,
            top_k=top_k,
            node_type=node_type,
            node_name=node_name,
            save_interaction=save_interaction,
            last_k=last_k,
        )
        search_tools = specific_search_tools
        if len(search_tools) == 2:
            [get_completion, _] = search_tools
        else:
            get_completion = search_tools[0]

        def prepare_combined_context(
            context,
        ) -> Union[List[Edge], str]:
            combined_context = []

            for dataset_context in context.values():
                combined_context += dataset_context

            if combined_context and isinstance(combined_context[0], str):
                return "\n".join(combined_context)

            return combined_context

        combined_context = prepare_combined_context(context)
        completion = await get_completion(query_text, combined_context, session_id=session_id)

        return completion, combined_context, datasets

    # Searches all provided datasets and handles setting up of appropriate database context based on permissions
    search_results = await search_in_datasets_context(
        search_datasets=search_datasets,
        query_type=query_type,
        query_text=query_text,
        system_prompt_path=system_prompt_path,
        system_prompt=system_prompt,
        top_k=top_k,
        node_type=node_type,
        node_name=node_name,
        save_interaction=save_interaction,
        last_k=last_k,
        only_context=only_context,
        session_id=session_id,
    )

    return search_results


async def search_in_datasets_context(
    search_datasets: list[Dataset],
    query_type: SearchType,
    query_text: str,
    system_prompt_path: str = "answer_simple_question.txt",
    system_prompt: Optional[str] = None,
    top_k: int = 10,
    node_type: Optional[Type] = NodeSet,
    node_name: Optional[List[str]] = None,
    save_interaction: bool = False,
    last_k: Optional[int] = None,
    only_context: bool = False,
    context: Optional[Any] = None,
    session_id: Optional[str] = None,
) -> List[Tuple[Any, Union[str, List[Edge]], List[Dataset]]]:
    """
    Searches all provided datasets and handles setting up of appropriate database context based on permissions.
    Not to be used outside of active access control mode.
    """

    async def _search_in_dataset_context(
        dataset: Dataset,
        query_type: SearchType,
        query_text: str,
        system_prompt_path: str = "answer_simple_question.txt",
        system_prompt: Optional[str] = None,
        top_k: int = 10,
        node_type: Optional[Type] = NodeSet,
        node_name: Optional[List[str]] = None,
        save_interaction: bool = False,
        last_k: Optional[int] = None,
        only_context: bool = False,
        context: Optional[Any] = None,
        session_id: Optional[str] = None,
    ) -> Tuple[Any, Union[str, List[Edge]], List[Dataset]]:
        # Set database configuration in async context for each dataset user has access for
        await set_database_global_context_variables(dataset.id, dataset.owner_id)

        graph_engine = await get_graph_engine()
        is_empty = await graph_engine.is_empty()

        if is_empty:
            # TODO: we can log here, but not all search types use graph. Still keeping this here for reviewer input
            from cognee.modules.data.methods import get_dataset_data

            dataset_data = await get_dataset_data(dataset.id)

            if len(dataset_data) > 0:
                logger.warning(
                    f"Dataset '{dataset.name}' has {len(dataset_data)} data item(s) but the knowledge graph is empty. "
                    "Please run cognify to process the data before searching."
                )
            else:
                logger.warning(
                    "Search attempt on an empty knowledge graph - no data has been added to this dataset"
                )

        specific_search_tools = await get_search_type_tools(
            query_type=query_type,
            query_text=query_text,
            system_prompt_path=system_prompt_path,
            system_prompt=system_prompt,
            top_k=top_k,
            node_type=node_type,
            node_name=node_name,
            save_interaction=save_interaction,
            last_k=last_k,
        )
        search_tools = specific_search_tools
        if len(search_tools) == 2:
            [get_completion, get_context] = search_tools

            if only_context:
                return None, await get_context(query_text), [dataset]

            search_context = context or await get_context(query_text)
            search_result = await get_completion(query_text, search_context, session_id=session_id)

            return search_result, search_context, [dataset]
        else:
            unknown_tool = search_tools[0]

            return await unknown_tool(query_text), "", [dataset]

    # Search every dataset async based on query and appropriate database configuration
    tasks = []
    for dataset in search_datasets:
        tasks.append(
            _search_in_dataset_context(
                dataset=dataset,
                query_type=query_type,
                query_text=query_text,
                system_prompt_path=system_prompt_path,
                system_prompt=system_prompt,
                top_k=top_k,
                node_type=node_type,
                node_name=node_name,
                save_interaction=save_interaction,
                last_k=last_k,
                only_context=only_context,
                context=context,
                session_id=session_id,
            )
        )

    return await asyncio.gather(*tasks)<|MERGE_RESOLUTION|>--- conflicted
+++ resolved
@@ -67,14 +67,10 @@
     send_telemetry(
         "cognee.search EXECUTION STARTED",
         user.id,
-<<<<<<< HEAD
-        additional_properties={"cognee_version": cognee_version},
-=======
         additional_properties={
             "cognee_version": cognee_version,
             "tenant_id": str(user.tenant_id) if user.tenant_id else "Single User Tenant",
         },
->>>>>>> bd71540d
     )
 
     # Use search function filtered by permissions if access control is enabled
@@ -115,14 +111,10 @@
     send_telemetry(
         "cognee.search EXECUTION COMPLETED",
         user.id,
-<<<<<<< HEAD
-        additional_properties={"cognee_version": cognee_version},
-=======
         additional_properties={
             "cognee_version": cognee_version,
             "tenant_id": str(user.tenant_id) if user.tenant_id else "Single User Tenant",
         },
->>>>>>> bd71540d
     )
 
     await log_result(
