from enum import Enum
from typing import Optional
from pydantic import BaseModel
from cognee.infrastructure.databases.vector import get_vectordb_config
from cognee.infrastructure.llm import get_llm_config


class ConfigChoice(BaseModel):
    value: str
    label: str


class ModelName(Enum):
    openai = "openai"
    ollama = "ollama"
    anthropic = "anthropic"
    gemini = "gemini"
<<<<<<< HEAD
    bedrock = "bedrock"
=======
    mistral = "mistral"
>>>>>>> 2176ec16


class LLMConfig(BaseModel):
    api_key: Optional[str]
    model: str
    provider: str
    endpoint: Optional[str]
    api_version: Optional[str]
    models: dict[str, list[ConfigChoice]]
    providers: list[ConfigChoice]


class VectorDBConfig(BaseModel):
    api_key: str
    url: str
    provider: str
    providers: list[ConfigChoice]


class SettingsDict(BaseModel):
    llm: LLMConfig
    vector_db: VectorDBConfig


def get_settings() -> SettingsDict:
    llm_config = get_llm_config()

    vector_dbs = [
        {
            "value": "lancedb",
            "label": "LanceDB",
        },
        {
            "value": "pgvector",
            "label": "PGVector",
        },
    ]

    vector_config = get_vectordb_config()

    llm_providers = [
        {
            "value": "openai",
            "label": "OpenAI",
        },
        {
            "value": "ollama",
            "label": "Ollama",
        },
        {
            "value": "anthropic",
            "label": "Anthropic",
        },
        {
            "value": "gemini",
            "label": "Gemini",
        },
        {
<<<<<<< HEAD
            "value": "bedrock",
            "label": "AWS Bedrock",
=======
            "value": "mistral",
            "label": "Mistral",
>>>>>>> 2176ec16
        },
    ]

    return SettingsDict.model_validate(
        dict(
            llm={
                "provider": llm_config.llm_provider,
                "model": llm_config.llm_model,
                "endpoint": llm_config.llm_endpoint,
                "api_version": llm_config.llm_api_version,
                "api_key": (llm_config.llm_api_key[0:10] + "*" * (len(llm_config.llm_api_key) - 10))
                if llm_config.llm_api_key
                else None,
                "providers": llm_providers,
                "models": {
                    "openai": [
                        {
                            "value": "gpt-5-mini",
                            "label": "gpt-5-mini",
                        },
                        {
                            "value": "gpt-4o",
                            "label": "gpt-4o",
                        },
                        {
                            "value": "gpt-4-turbo",
                            "label": "gpt-4-turbo",
                        },
                        {
                            "value": "gpt-3.5-turbo",
                            "label": "gpt-3.5-turbo",
                        },
                    ],
                    "ollama": [
                        {
                            "value": "llama3",
                            "label": "llama3",
                        },
                        {
                            "value": "mistral",
                            "label": "mistral",
                        },
                    ],
                    "anthropic": [
                        {
                            "value": "Claude 3 Opus",
                            "label": "Claude 3 Opus",
                        },
                        {
                            "value": "Claude 3 Sonnet",
                            "label": "Claude 3 Sonnet",
                        },
                        {
                            "value": "Claude 3 Haiku",
                            "label": "Claude 3 Haiku",
                        },
                    ],
                    "gemini": [
                        {
                            "value": "gemini-2.0-flash-exp",
                            "label": "Gemini 2.0 Flash",
                        },
                    ],
<<<<<<< HEAD
                    "bedrock": [
                        {
                            "value": "us.anthropic.claude-3-5-sonnet-20241022-v2:0",
                            "label": "Claude 3.5 Sonnet",
                        },
                        {
                            "value": "us.anthropic.claude-3-5-haiku-20241022-v1:0",
                            "label": "Claude 3.5 Haiku",
                        },
                        {
                            "value": "us.anthropic.claude-3-5-sonnet-20240620-v1:0",
                            "label": "Claude 3.5 Sonnet (June)",
=======
                    "mistral": [
                        {
                            "value": "mistral-medium-2508",
                            "label": "Mistral Medium 3.1",
                        },
                        {
                            "value": "magistral-medium-2509",
                            "label": "Magistral Medium 1.2",
                        },
                        {
                            "value": "magistral-medium-2507",
                            "label": "Magistral Medium 1.1",
                        },
                        {
                            "value": "mistral-large-2411",
                            "label": "Mistral Large 2.1",
>>>>>>> 2176ec16
                        },
                    ],
                },
            },
            vector_db={
                "provider": vector_config.vector_db_provider,
                "url": vector_config.vector_db_url,
                "api_key": (
                    vector_config.vector_db_key[0:10]
                    + "*" * (len(vector_config.vector_db_key) - 10)
                ),
                "providers": vector_dbs,
            },
        )
    )<|MERGE_RESOLUTION|>--- conflicted
+++ resolved
@@ -15,15 +15,12 @@
     ollama = "ollama"
     anthropic = "anthropic"
     gemini = "gemini"
-<<<<<<< HEAD
+    mistral = "mistral"
     bedrock = "bedrock"
-=======
-    mistral = "mistral"
->>>>>>> 2176ec16
 
 
 class LLMConfig(BaseModel):
-    api_key: Optional[str]
+    api_key: str
     model: str
     provider: str
     endpoint: Optional[str]
@@ -78,13 +75,12 @@
             "label": "Gemini",
         },
         {
-<<<<<<< HEAD
-            "value": "bedrock",
-            "label": "AWS Bedrock",
-=======
             "value": "mistral",
             "label": "Mistral",
->>>>>>> 2176ec16
+        },
+        {
+            "value": "bedrock",
+            "label": "Bedrock",
         },
     ]
 
@@ -148,20 +144,6 @@
                             "label": "Gemini 2.0 Flash",
                         },
                     ],
-<<<<<<< HEAD
-                    "bedrock": [
-                        {
-                            "value": "us.anthropic.claude-3-5-sonnet-20241022-v2:0",
-                            "label": "Claude 3.5 Sonnet",
-                        },
-                        {
-                            "value": "us.anthropic.claude-3-5-haiku-20241022-v1:0",
-                            "label": "Claude 3.5 Haiku",
-                        },
-                        {
-                            "value": "us.anthropic.claude-3-5-sonnet-20240620-v1:0",
-                            "label": "Claude 3.5 Sonnet (June)",
-=======
                     "mistral": [
                         {
                             "value": "mistral-medium-2508",
@@ -178,7 +160,20 @@
                         {
                             "value": "mistral-large-2411",
                             "label": "Mistral Large 2.1",
->>>>>>> 2176ec16
+                        },
+                    ],
+                    "bedrock": [
+                        {
+                            "value": "us.anthropic.claude-3-5-sonnet-20241022-v2:0",
+                            "label": "Claude 3.5 Sonnet",
+                        },
+                        {
+                            "value": "us.anthropic.claude-3-5-haiku-20241022-v1:0",
+                            "label": "Claude 3.5 Haiku",
+                        },
+                        {
+                            "value": "us.anthropic.claude-3-5-sonnet-20240620-v1:0",
+                            "label": "Claude 3.5 Sonnet (June)",
                         },
                     ],
                 },
