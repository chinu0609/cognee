from typing import List, Union

from pydantic import BaseModel, Field
from datetime import datetime, timezone  
from cognee.infrastructure.engine import DataPoint
from cognee.infrastructure.engine.models.Edge import Edge
from cognee.modules.data.processing.document_types import Document
from cognee.modules.engine.models import Entity
from cognee.tasks.temporal_graph.models import Event


class DocumentChunk(DataPoint):
    """
    Represents a chunk of text from a document with associated metadata.

    Public methods include:

    - No public methods defined in the provided code.

    Instance variables include:

    - text: The textual content of the chunk.
    - chunk_size: The size of the chunk.
    - chunk_index: The index of the chunk in the original document.
    - cut_type: The type of cut that defined this chunk.
    - is_part_of: The document to which this chunk belongs.
    - contains: A list of entities or events contained within the chunk (default is None).
    - last_accessed_at: The timestamp of the last time the chunk was accessed.
    - metadata: A dictionary to hold meta information related to the chunk, including index
    fields.
    """

    text: str
    chunk_size: int
    chunk_index: int
    cut_type: str
    is_part_of: Document
<<<<<<< HEAD
    contains: List[Union[Entity, Event]] = None
=======
    contains: List[Union[Entity, Event, tuple[Edge, Entity]]] = None

>>>>>>> 5bc83968
    metadata: dict = {"index_fields": ["text"]}<|MERGE_RESOLUTION|>--- conflicted
+++ resolved
@@ -25,7 +25,6 @@
     - cut_type: The type of cut that defined this chunk.
     - is_part_of: The document to which this chunk belongs.
     - contains: A list of entities or events contained within the chunk (default is None).
-    - last_accessed_at: The timestamp of the last time the chunk was accessed.
     - metadata: A dictionary to hold meta information related to the chunk, including index
     fields.
     """
@@ -35,10 +34,5 @@
     chunk_index: int
     cut_type: str
     is_part_of: Document
-<<<<<<< HEAD
-    contains: List[Union[Entity, Event]] = None
-=======
     contains: List[Union[Entity, Event, tuple[Edge, Entity]]] = None
-
->>>>>>> 5bc83968
     metadata: dict = {"index_fields": ["text"]}