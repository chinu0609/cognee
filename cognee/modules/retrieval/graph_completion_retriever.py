import asyncio
from typing import Any, Optional, Type, List
from uuid import NAMESPACE_OID, uuid5

from cognee.infrastructure.engine import DataPoint
from cognee.modules.graph.cognee_graph.CogneeGraphElements import Edge
from cognee.tasks.storage import add_data_points
from cognee.modules.graph.utils import resolve_edges_to_text
from cognee.modules.graph.utils.convert_node_to_data_point import get_all_subclasses
from cognee.modules.retrieval.base_graph_retriever import BaseGraphRetriever
from cognee.modules.retrieval.utils.brute_force_triplet_search import brute_force_triplet_search
from cognee.modules.retrieval.utils.completion import generate_completion, summarize_text
from cognee.modules.retrieval.utils.session_cache import (
    save_conversation_history,
    get_conversation_history,
)
from cognee.shared.logging_utils import get_logger
from cognee.modules.retrieval.utils.extract_uuid_from_node import extract_uuid_from_node
from cognee.modules.retrieval.utils.models import CogneeUserInteraction
from cognee.modules.engine.models.node_set import NodeSet
from cognee.infrastructure.databases.graph import get_graph_engine
from cognee.context_global_variables import session_user
from cognee.infrastructure.databases.cache.config import CacheConfig
from cognee.modules.graph.utils import get_entity_nodes_from_triplets

logger = get_logger("GraphCompletionRetriever")


class GraphCompletionRetriever(BaseGraphRetriever):
    """
    Retriever for handling graph-based completion searches.

    This class provides methods to retrieve graph nodes and edges, resolve them into a
    human-readable format, and generate completions based on graph context. Public methods
    include:
    - resolve_edges_to_text
    - get_triplets
    - get_context
    - get_completion
    """

    def __init__(
        self,
        user_prompt_path: str = "graph_context_for_question.txt",
        system_prompt_path: str = "answer_simple_question.txt",
        system_prompt: Optional[str] = None,
        top_k: Optional[int] = 5,
        node_type: Optional[Type] = None,
        node_name: Optional[List[str]] = None,
        save_interaction: bool = False,
        wide_search_top_k: Optional[int] = 100,
        triplet_distance_penalty: Optional[float] = 3.5,
    ):
        """Initialize retriever with prompt paths and search parameters."""
        self.save_interaction = save_interaction
        self.user_prompt_path = user_prompt_path
        self.system_prompt_path = system_prompt_path
        self.system_prompt = system_prompt
        self.top_k = top_k if top_k is not None else 5
        self.wide_search_top_k = wide_search_top_k
        self.node_type = node_type
        self.node_name = node_name
        self.triplet_distance_penalty = triplet_distance_penalty

    async def resolve_edges_to_text(self, retrieved_edges: list) -> str:
        """
        Converts retrieved graph edges into a human-readable string format.

        Parameters:
        -----------

            - retrieved_edges (list): A list of edges retrieved from the graph.

        Returns:
        --------

            - str: A formatted string representation of the nodes and their connections.
        """
        return await resolve_edges_to_text(retrieved_edges)

    async def get_triplets(self, query: str) -> List[Edge]:
        """
        Retrieves relevant graph triplets based on a query string.

        Parameters:
        -----------

            - query (str): The query string used to search for relevant triplets in the graph.

        Returns:
        --------

            - list: A list of found triplets that match the query.
        """
        subclasses = get_all_subclasses(DataPoint)
        vector_index_collections: List[str] = []

        for subclass in subclasses:
            if "metadata" in subclass.model_fields:
                metadata_field = subclass.model_fields["metadata"]
                if hasattr(metadata_field, "default") and metadata_field.default is not None:
                    if isinstance(metadata_field.default, dict):
                        index_fields = metadata_field.default.get("index_fields", [])
                        for field_name in index_fields:
                            vector_index_collections.append(f"{subclass.__name__}_{field_name}")

        found_triplets = await brute_force_triplet_search(
            query,
            top_k=self.top_k,
            collections=vector_index_collections or None,
            node_type=self.node_type,
            node_name=self.node_name,
            wide_search_top_k=self.wide_search_top_k,
            triplet_distance_penalty=self.triplet_distance_penalty,
        )

        return found_triplets

    async def get_context(self, query: str) -> List[Edge]:
        """
        Retrieves and resolves graph triplets into context based on a query.

        Parameters:
        -----------

            - query (str): The query string used to retrieve context from the graph triplets.

        Returns:
        --------

            - str: A string representing the resolved context from the retrieved triplets, or an
              empty string if no triplets are found.
        """
        graph_engine = await get_graph_engine()
        is_empty = await graph_engine.is_empty()

        if is_empty:
            logger.warning("Search attempt on an empty knowledge graph")
            return []

        triplets = await self.get_triplets(query)

        if len(triplets) == 0:
            logger.warning("Empty context was provided to the completion")
            return []

        # context = await self.resolve_edges_to_text(triplets)

        entity_nodes = get_entity_nodes_from_triplets(triplets)
<<<<<<< HEAD
          
=======

        await update_node_access_timestamps(entity_nodes)
>>>>>>> 310e9e97
        return triplets

    async def convert_retrieved_objects_to_context(self, triplets: List[Edge]):
        context = await self.resolve_edges_to_text(triplets)
        return context

    async def get_completion(
        self,
        query: str,
        context: Optional[List[Edge]] = None,
        session_id: Optional[str] = None,
        response_model: Type = str,
    ) -> List[Any]:
        """
        Generates a completion using graph connections context based on a query.

        Parameters:
        -----------

            - query (str): The query string for which a completion is generated.
            - context (Optional[Any]): Optional context to use for generating the completion; if
              not provided, context is retrieved based on the query. (default None)
            - session_id (Optional[str]): Optional session identifier for caching. If None,
              defaults to 'default_session'. (default None)

        Returns:
        --------

            - Any: A generated completion based on the query and context provided.
        """
        triplets = context

        if triplets is None:
            triplets = await self.get_context(query)

        context_text = await resolve_edges_to_text(triplets)

        cache_config = CacheConfig()
        user = session_user.get()
        user_id = getattr(user, "id", None)
        session_save = user_id and cache_config.caching

        if session_save:
            conversation_history = await get_conversation_history(session_id=session_id)

            context_summary, completion = await asyncio.gather(
                summarize_text(context_text),
                generate_completion(
                    query=query,
                    context=context_text,
                    user_prompt_path=self.user_prompt_path,
                    system_prompt_path=self.system_prompt_path,
                    system_prompt=self.system_prompt,
                    conversation_history=conversation_history,
                    response_model=response_model,
                ),
            )
        else:
            completion = await generate_completion(
                query=query,
                context=context_text,
                user_prompt_path=self.user_prompt_path,
                system_prompt_path=self.system_prompt_path,
                system_prompt=self.system_prompt,
                response_model=response_model,
            )

        if self.save_interaction and context and triplets and completion:
            await self.save_qa(
                question=query, answer=completion, context=context_text, triplets=triplets
            )

        if session_save:
            await save_conversation_history(
                query=query,
                context_summary=context_summary,
                answer=completion,
                session_id=session_id,
            )

        return [completion]

    async def save_qa(self, question: str, answer: str, context: str, triplets: List) -> None:
        """
        Saves a question and answer pair for later analysis or storage.
        Parameters:
        -----------
            - question (str): The question text.
            - answer (str): The answer text.
            - context (str): The context text.
            - triplets (List): A list of triples retrieved from the graph.
        """
        nodeset_name = "Interactions"
        interactions_node_set = NodeSet(
            id=uuid5(NAMESPACE_OID, name=nodeset_name), name=nodeset_name
        )
        source_id = uuid5(NAMESPACE_OID, name=(question + answer + context))

        cognee_user_interaction = CogneeUserInteraction(
            id=source_id,
            question=question,
            answer=answer,
            context=context,
            belongs_to_set=interactions_node_set,
        )

        await add_data_points(data_points=[cognee_user_interaction])

        relationships = []
        relationship_name = "used_graph_element_to_answer"
        for triplet in triplets:
            target_id_1 = extract_uuid_from_node(triplet.node1)
            target_id_2 = extract_uuid_from_node(triplet.node2)
            if target_id_1 and target_id_2:
                relationships.append(
                    (
                        source_id,
                        target_id_1,
                        relationship_name,
                        {
                            "relationship_name": relationship_name,
                            "source_node_id": source_id,
                            "target_node_id": target_id_1,
                            "ontology_valid": False,
                            "feedback_weight": 0,
                        },
                    )
                )

                relationships.append(
                    (
                        source_id,
                        target_id_2,
                        relationship_name,
                        {
                            "relationship_name": relationship_name,
                            "source_node_id": source_id,
                            "target_node_id": target_id_2,
                            "ontology_valid": False,
                            "feedback_weight": 0,
                        },
                    )
                )

            if len(relationships) > 0:
                graph_engine = await get_graph_engine()
                await graph_engine.add_edges(relationships)<|MERGE_RESOLUTION|>--- conflicted
+++ resolved
@@ -147,12 +147,7 @@
         # context = await self.resolve_edges_to_text(triplets)
 
         entity_nodes = get_entity_nodes_from_triplets(triplets)
-<<<<<<< HEAD
-          
-=======
-
-        await update_node_access_timestamps(entity_nodes)
->>>>>>> 310e9e97
+
         return triplets
 
     async def convert_retrieved_objects_to_context(self, triplets: List[Edge]):
