from cognee.base_config import get_base_config
from .observers import Observer


def get_observe():
    monitoring = get_base_config().monitoring_tool

    if monitoring == Observer.LANGFUSE:
        try:
            from langfuse.decorators import observe

<<<<<<< HEAD
            return observe
        except ImportError:
            # Return a no-op decorator if Langfuse is not available
            def noop_observe(func=None, **kwargs):
                if func is None:
                    return lambda f: f
                return func

            return noop_observe
=======
        return observe
    elif monitoring == Observer.NONE:
        # Return a no-op decorator that handles keyword arguments
        def no_op_decorator(*args, **kwargs):
            if len(args) == 1 and callable(args[0]) and not kwargs:
                # Direct decoration: @observe
                return args[0]
            else:
                # Parameterized decoration: @observe(as_type="generation")
                def decorator(func):
                    return func

                return decorator

        return no_op_decorator
>>>>>>> 03858bc0
<|MERGE_RESOLUTION|>--- conflicted
+++ resolved
@@ -6,20 +6,8 @@
     monitoring = get_base_config().monitoring_tool
 
     if monitoring == Observer.LANGFUSE:
-        try:
-            from langfuse.decorators import observe
+        from langfuse.decorators import observe
 
-<<<<<<< HEAD
-            return observe
-        except ImportError:
-            # Return a no-op decorator if Langfuse is not available
-            def noop_observe(func=None, **kwargs):
-                if func is None:
-                    return lambda f: f
-                return func
-
-            return noop_observe
-=======
         return observe
     elif monitoring == Observer.NONE:
         # Return a no-op decorator that handles keyword arguments
@@ -34,5 +22,4 @@
 
                 return decorator
 
-        return no_op_decorator
->>>>>>> 03858bc0
+        return no_op_decorator